--- conflicted
+++ resolved
@@ -12,19 +12,6 @@
 from dotenv import load_dotenv
 from utils import transcribe_audio, analyze_sentiment, store_data
 
-<<<<<<< HEAD
-def setup_logging():
-    """
-    Sets up logging configuration for the application.
-
-    This function configures logging to output messages to the console with a
-    specific format and at the DEBUG level.
-    """
-    logging.basicConfig(
-        level=logging.INFO,
-        format="%(asctime)s - %(name)s - %(levelname)s - %(message)s",
-    )
-=======
 load_dotenv()
 
 app = Flask(__name__)
@@ -39,7 +26,6 @@
 
 UPLOAD_FOLDER = "./processed_uploads"
 os.makedirs(UPLOAD_FOLDER, exist_ok=True)
->>>>>>> 3c58b60c
 
 
 @app.route("/process-audio", methods=["POST"])
