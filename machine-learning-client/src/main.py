--- conflicted
+++ resolved
@@ -116,11 +116,7 @@
 
         # Prepare data for MongoDB
         data = {
-<<<<<<< HEAD
-            "user_id": session["user_id"],
-=======
             "user_id": user_id,
->>>>>>> 3c58b60c
             "file_name": audio_file.filename,
             "transcript": text,
             "sentiment": sentiment,
